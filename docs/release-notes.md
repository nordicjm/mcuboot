# MCUboot Release Notes

- Table of Contents
{:toc}

## Version 1.8.0

The 1.8.0 release of MCUboot contains numerous fixes, and adds support
for the NuttX RTOS, and the Espressif ESP32 SDK.

### About this release

- Add support for the NuttX RTOS.
- Add support for the Espressif ESP32 SDK.
- `boot_serial` changed to use cddl-gen, which removes the dependency
  on tinycbor.
- Add various hooks to be able to change how image data is accessed.
- Cypress supports Mbed TLS for encryption.
- Support using Mbed TLS for ECDSA.  This can be useful if Mbed TLS is
  brought in for another reason.
- Add simulator support for testing direct-XIP and ramload.
- Support Mbed TLS 3.0.  Updates the submodule for Mbed TLS to 3.0.
- Enable direct-xip mode in Mbed-OS port.
- extract `bootutil_public` library, a common interface for MCUboot
  and the application.
- Allow to boot primary image if secondary one is unreachable.
- Add AES256 image encryption support.
- Add Multiimage boot for direct-xip and ram-load mode.
- Cargo files moved to top level, now `cargo test` can be run from the
  top level directory.
- Fault injection tests use updated TF-M.
- Thingy:53 now supports multi-image DFU.
<<<<<<< HEAD
=======
- ram load and image encryption can be used together, allowing the
  entire contents of flash to always remain encrypted.
>>>>>>> 1a9c6d84

### Security fixes

- [GHSA-gcxh-546h-phg4](https://github.com/mcu-tools/mcuboot/security/advisories/GHSA-gcxh-546h-phg4)
  has been published.  There is not a fix at this time, but a caution
  to be sure to follow the instructions carefully, and make sure that
  the development keys in the repo are never used in a production
  system.

## Version 1.7.0

The 1.7.0 release of MCUboot adds support for the Mbed-OS platform,
Equal slots (direct-xip) upgrade mode, RAM loading upgrade mode,
hardening against hardware level fault injection and timing attacks
and single image mode.
There are bug fixes, and associated imgtool updates as well.

### About this release

- Initial support for the Mbed-OS platform.
- Added possibility to enter deep sleep mode after MCUboot app execution
  for cypress platform.
- Added hardening against hardware level fault injection and timing attacks.
- Introduced Abstract crypto primitives to simplify porting.
- Added RAM-load upgrade mode.
- Renamed single-image mode to single-slot mode.
- Allow larger primary slot in swap-move
- Fixed boostrapping in swap-move mode.
- Fixed issue causing that interrupted swap-move operation might brick device
  if the primary image was padded.
- Abstracting MCUboot crypto functions for cleaner porting
- Droped flash_area_read_is_empty() porting API.
- boot/zephyr: Added watchdog feed on nRF devices.
  See `CONFIG_BOOT_WATCHDOG_FEED` option.
- boot/zephyr: Added patch for turning off cache for Cortex M7 before
  chain-loading.
- boot/zephyr: added option to relocate interrupts to application
- boot/zephyr: clean ARM core configuration only when selected by user
- boot/boot_serial: allow nonaligned last image data chunk
- imgtool: added custom TLV support.
- imgtool: added possibility to set confirm flag for hex files as well.
- imgtool: Print image digest during verify.

### Zephyr-RTOS Compatibility

This release of MCUboot works with the Zephyr "main" at the time of the
release. It was tested as of has 7a3b253ce. This version of MCUboot also
works with the Zephyr v2.4.0, however it is recommended to enable
`CONFIG_MCUBOOT_CLEANUP_ARM_CORE` while using that version.

## Version 1.6.0

The 1.6.0 release of MCUboot adds support for the PSOC6 platform,
X25519 encrypted images, rollback protection, hardware keys, and a
shared boot record to communicate boot attestation information to
later boot stages.  There are bug fixes, and associated imgtool
updates as well.

### About this release

- Initial support for the Cypress PSOC6 plaformt.  This platform
  builds using the Cypress SDK, which has been added as submodules.
- CBOR decoding in serial recovery replaced by code generated from a
  CDDL description.
- Add support for X25519 encrypted images.
- Add rollback protection.  There is support for a HW rollback counter
  (which must be provided as part of the platform), as well as a SW
  solution that protects against some types of rollback.
- Add an optional boot record in shared memory to communicate boot
  attributes to later-run code.
- Add support for hardware keys.
- Various fixes to work with the latest Zephyr version.

### Security issues addressed

- CVE-2020-7595 "xmlStringLenDecodeEntities in parser.c in libxml2
  2.9.10 has an infinite loop in a certain end-of-file situation." Fix
  by updating a dependency in documentation generation.

### Zephyr-RTOS Compatibility

This release of MCUboot works the Zephyr "main" at the time of the
release.  It was tested as of has 1a89ca1238.  When Zephyr v2.3.0 is
released, there will be a possible 1.6.1 or similar release of Zephyr
if needed to address any issues.  There also may be branch releases of
MCUboot specifically for the current version of Zephyr, e.g.
v1.6.0-zephyr-2.2.1.

## Version 1.5.0

The 1.5.0 release of MCUboot adds support for encrypted images using
ECIES with secp256r1 as an Elliptic Curve alternative to RSA-OAEP. A
new swap method was added which allows for upgrades without using a
scratch partition. There are also lots of bug fixes, extra simulator
testing coverage and some imgtool updates.

### About this release

- TLVs were updated to use 16-bit lengths (from previous 8). This
  should work with no changes for little-endian targets, but will
  break compatibility with big-endian targets.
- A benchmark framework was added to Zephyr
- ed25519 signature validation can now build without using Mbed TLS
  by relying on a bundled tinycrypt based sha-512 implementation.
- imgtool was updated to correctly detect trailer overruns by image.
- Encrypted image TLVs can be saved in swap metadata during a swap
  upgrade instead of the plain AES key.
- imgtool can dump private keys in C format (getpriv command), which
  can be added as decryption keys. Optionally can remove superfluous
  fields from the ASN1 by passing it `--minimal`.
- Lots of other smaller bugs fixes.
- Added downgrade prevention feature (available when the overwrite-based
  image update strategy is used)

### Known issues

- TLV size change breaks compatibility with big-endian targets.

## Version 1.4.0

The 1.4.0 release of MCUboot primarily adds support for multi-image
booting.  With this release, MCUboot can manage two images that can be
updated independently.  With this, it also supports additions to the
TLV that allow these dependencies to be specified.

Multi-image support adds backward-incompatible changes to the format
of the images: specifically adding support for protected TLV entries.
If multiple images and dependencies are not used, the images will be
compatible with previous releases of MCUboot.

### About this release

- Fixed CVE-2019-5477, and CVE-2019-16892.  These fix issue with
  dependencies used in the generation of the documentation on github.
- Numerous code cleanups and refactorings
- Documentation updates for multi-image features
- Update imgtool.py to support the new features
- Updated the Mbed TLS submodule to current stable version 2.16.3
- Moved the Mbed TLS submodule from within sim/mcuboot-sys to ext.
  This will make it easier for other board supports to use this code.
- Added some additional overflow and bound checks to data in the image
  header, and TLV data.
- Add a `-x` (or `--hex_addr`) flag to imgtool to set the base address
  written to a hex-format image.  This allows the image to be flashed
  at an offset, without having to use additional tools to modify the
  image.

## Version 1.3.1

The 1.3.1 release of MCUboot consists mostly of small bug fixes and updates.
There are no breaking changes in functionality. This release should work with
Mynewt 1.6.0 and up, and any Zephyr `main` after sha
f51e3c296040f73bca0e8fe1051d5ee63ce18e0d.

### About this release

- Fixed a revert interruption bug
- Added ed25519 signing support
- Added RSA-3072 signing support
- Allow ec256 to run on CC310 interface
- Some preparation work was done to allow for multi image support, which
  should land in 1.4.0. This includes a simulator update for testing
  multi-images, and a new name for slot0/slot1 which are now called
  "primary slot" and "secondary slot".
- Other minor bugfixes and improvements

## Version 1.3.0

The 1.3.0 release of MCUboot brings in many fixes and updates.  There
are no breaking changes in functionality.  Many of the changes are
refactorings that will make the code easier to maintain going forward.
In addition, support has been added for encrypted images.  See [the
docs](encrypted_images.md) for more information.

### About this release

- Modernize the Zephyr build scripts.
- Add a `ptest` utility to help run the simulator in different
  configurations.
- Migrate the simulator to Rust 2018 edition.  The sim now requires at
  least Rust 1.32 to build.
- Simulator cleanups.  The simulator code is now built the same way
  for every configuration, and queries the MCUboot code for how it was
  compiled.
- Abstract logging in MCUboot.  This was needed to support the new
  logging system used in Zephyr.
- Add multiple flash support.  Allows slot1/scratch to be stored in an
  external flash device.
- Add support for [encrypted images](encrypted_images.md).
- Add support for flash devices that read as '0' when erased.
- Add support to Zephyr for the `nrf52840_pca10059`.  This board
  supports serial recovery over USB with CDC ACM.
- imgtool is now also available as a python package on pypi.org.
- Add an option to erase flash pages progressively during recovery to
  avoid possible timeouts (required especially by serial recovery
  using USB with CDC ACM).
- imgtool: big-endian support
- imgtool: saves in intel-hex format when output filename has `.hex`
  extension; otherwise saves in binary format.

## Version 1.2.0

The 1.2.0 release of MCUboot brings a lot of fixes/updates, where much of the
changes were on the boot serial functionality and imgtool utility. There are
no breaking changes in MCUboot functionality, but some of the CLI parameters
in imgtool were changed (either removed or added or updated).

### About this release

- imgtool accepts .hex formatted input
- Logging system is now configurable
- Most Zephyr configuration has been switched to Kconfig
- Build system accepts .pem files in build system to autogenerate required
  key arrays used internally
- Zephyr build switched to using built-in flash_map and TinyCBOR modules
- Serial boot has substantially decreased in space usage after refactorings
- Serial boot build doesn't require newlib-c anymore on Zephyr
- imgtool updates:
  + "create" subcommand can be used as an alias for "sign"
  + To allow imgtool to always perform the check that firmware does not
    overflow the status area, `--slot-size` was added and `--pad` was updated
    to act as a flag parameter.
  + `--overwrite-only` can be passed if not using swap upgrades
  + `--max-sectors` can be used to adjust the maximum amount of sectors that
    a swap can handle; this value must also be configured for the bootloader
  + `--pad-header` substitutes `--included-header` with reverted semantics,
    so it's not required for firmware built by Zephyr build system

### Known issues

None

## Version 1.1.0

The 1.1.0 release of MCUboot brings a lot of fixes/updates to its
inner workings, specially to its testing infrastructure which now
enables a more thorough quality assurance of many of the available
options. As expected of the 1.x.x release cycle, no breaking changes
were made. From the tooling perpective the main addition is
newt/imgtool support for password protected keys.

### About this release

- serial recovery functionality support under Zephyr
- simulator: lots of refactors were applied, which result in the
  simulator now leveraging the Rust testing infrastructure; testing
  of ecdsa (secp256r1) was added
- imgtool: removed PKCS1.5 support, added support for password
  protected keys
- tinycrypt 0.2.8 and the Mbed TLS ASN1 parser are now bundled with
  MCUboot (eg secp256r1 is now free of external dependencies!)
- Overwrite-only mode was updated to erase/copy only sectors that
  actually store firmware
- A lot of small code and documentation fixes and updates.

### Known issues

None

## Version 1.0.0

The 1.0.0 release of MCUboot introduces a format change.  It is
important to either use the `imgtool.py` also from this release, or
pass the `-2` to recent versions of the `newt` tool in order to
generate image headers with the new format.  There should be no
incompatible format changes throughout the 1.x.y release series.

### About this release

- Header format change.  This change was made to move all of the
  information about signatures out of the header and into the TLV
  block appended to the image.  This allows
  - The signature to be replaced without changing the image.
  - Multiple signatures to be applied.  This can be used, for example,
    to sign an image with two algorithms, to support different
    bootloader configurations based on these image.
  - The public key is referred to by its SHA1 hash (or a prefix of the
    hash), instead of an index that has to be maintained with the
    bootloader.
  - Allow new types of signatures in the future.
- Support for PKCS#1 v1.5 signatures has been dropped.  All RSA
  signatures should be made with PSS.  The tools have been changed to
  reflect this.
- The source for Tinycrypt has been placed in the MCUboot tree.  A
  recent version of Tinycrypt introduced breaking API changes.  To
  allow MCUboot to work across various platforms, we stop using the
  Tinycrypt bundled with the OS platform, and use our own version.  A
  future release of MCUboot will update the Tinycrypt version.
- Support for some new targets:
  - Nordic nRF51 and nRF52832 dev kits
  - Hexiwear K64
- Clearer sample applications have been added under `samples`.
- Test plans for [zephyr](testplan-zephyr.md), and
  [mynewt](testplan-mynewt.md).
- The simulator is now able to test RSA signatures.
- There is an unimplemented `load_addr` header for future support for
  RAM loading in the bootloader.
- Numerous documentation.

### Known issues

None

## Version 0.9.0

This is the first release of MCUboot, a secure bootloader for 32-bit MCUs.
It is designed to be operating system-agnostic and works over any transport -
wired or wireless. It is also hardware independent, and relies  on hardware
porting layers from the operating system it works with. For the first release,
we have support for three open source operating systems: Apache Mynewt, Zephyr
and RIOT.

### About this release

- This release supports building with and running Apache Mynewt and Zephyr
  targets.
- RIOT is supported as a running target.
- Image integrity is provided with SHA256.
- Image originator authenticity is provided supporting the following
  signature algorithms:
  - RSA 2048 and RSA PKCS#1 v1.5 or v2.1
  - Elliptic curve DSA with secp224r1 and secp256r1
- Two firmware upgrade algorithms are provided:
  - An overwrite only which upgrades slot 0 with the image in slot 1.
  - A swapping upgrade which enables image test, allowing for rollback to a
    previous known good image.
- Supports both Mbed TLS and tinycrypt as backend crypto libraries. One of them
  must be defined and the chosen signing algorithm will require a particular
  library according to this list:
  - RSA 2048 needs Mbed TLS
  - ECDSA secp224r1 needs Mbed TLS
  - ECDSA secp256r1 needs tinycrypt as well as the ASN.1 code from Mbed TLS
    (so still needs that present).

### Known issues

- The image header and TLV formats are planned to change with release 1.0:
  https://runtimeco.atlassian.net/browse/MCUB-66<|MERGE_RESOLUTION|>--- conflicted
+++ resolved
@@ -30,11 +30,8 @@
   top level directory.
 - Fault injection tests use updated TF-M.
 - Thingy:53 now supports multi-image DFU.
-<<<<<<< HEAD
-=======
 - ram load and image encryption can be used together, allowing the
   entire contents of flash to always remain encrypted.
->>>>>>> 1a9c6d84
 
 ### Security fixes
 
