# Copyright 2017-2020 Linaro Limited
#
# SPDX-License-Identifier: Apache-2.0
#
# Licensed under the Apache License, Version 2.0 (the "License");
# you may not use this file except in compliance with the License.
# You may obtain a copy of the License at
#
#     http://www.apache.org/licenses/LICENSE-2.0
#
# Unless required by applicable law or agreed to in writing, software
# distributed under the License is distributed on an "AS IS" BASIS,
# WITHOUT WARRANTIES OR CONDITIONS OF ANY KIND, either express or implied.
# See the License for the specific language governing permissions and
# limitations under the License.

<<<<<<< HEAD
imgtool_version = "1.8.0rc2"
=======
imgtool_version = "1.8.0"
>>>>>>> 1a9c6d84
<|MERGE_RESOLUTION|>--- conflicted
+++ resolved
@@ -14,8 +14,4 @@
 # See the License for the specific language governing permissions and
 # limitations under the License.
 
-<<<<<<< HEAD
-imgtool_version = "1.8.0rc2"
-=======
-imgtool_version = "1.8.0"
->>>>>>> 1a9c6d84
+imgtool_version = "1.8.0"