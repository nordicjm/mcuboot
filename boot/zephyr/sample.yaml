sample:
  description: mcuboot test build sample
  name: mcuboot

tests:
  sample.bootloader.mcuboot:
    tags: bootloader_mcuboot
    platform_allow: nrf52840dk_nrf52840 frdm_k64f
    integration_platforms:
      - nrf52840dk_nrf52840
  sample.bootloader.mcuboot.serial_recovery:
    extra_args: OVERLAY_CONFIG=serial_recovery.conf
    platform_allow:  nrf52840dk_nrf52840
    integration_platforms:
      - nrf52840dk_nrf52840
    tags: bootloader_mcuboot
  sample.bootloader.mcuboot.usb_cdc_acm_recovery:
    tags: bootloader_mcuboot
    platform_allow:  nrf52840dongle_nrf52840
    extra_args: DTC_OVERLAY_FILE=./usb_cdc_acm.overlay
    integration_platforms:
      - nrf52840dongle_nrf52840
  sample.bootloader.mcuboot.usb_cdc_acm_recovery_log:
    extra_args: OVERLAY_CONFIG=./usb_cdc_acm_log_recovery.conf
      DTC_OVERLAY_FILE=./boards/nrf52840_big.overlay
    platform_allow:  nrf52840dk_nrf52840
    integration_platforms:
      - nrf52840dk_nrf52840
    tags: bootloader_mcuboot
  sample.bootloader.mcuboot.single_slot:
    extra_args: OVERLAY_CONFIG=./single_slot.conf
      DTC_OVERLAY_FILE=./boards/nrf52840_single_slot.overlay
    platform_allow:  nrf52840dk_nrf52840
    integration_platforms:
      - nrf52840dk_nrf52840
    tags: bootloader_mcuboot
  sample.bootloader.mcuboot.qspi_nor_slot:
    extra_args: DTC_OVERLAY_FILE=./boards/nrf52840dk_qspi_nor_secondary.overlay
      OVERLAY_CONFIG="./boards/nrf52840dk_qspi_nor.conf;./boards/nrf52840dk_qspi_secondary_boot.conf"
    platform_allow: nrf52840dk_nrf52840
    integration_platforms:
      - nrf52840dk_nrf52840
<<<<<<< HEAD
=======
    tags: bootloader_mcuboot
  sample.bootloader.mcuboot.hooks_multi:
    extra_args: DTC_OVERLAY_FILE=./boards/nrf52840dk_ram_multi.overlay
      OVERLAY_CONFIG=./boards/nrf52840dk_hooks_sample_overlay.conf
    platform_allow: nrf52840dk_nrf52840
    integration_platforms:
      - nrf52840dk_nrf52840
>>>>>>> 9233aeff
    tags: bootloader_mcuboot<|MERGE_RESOLUTION|>--- conflicted
+++ resolved
@@ -40,8 +40,6 @@
     platform_allow: nrf52840dk_nrf52840
     integration_platforms:
       - nrf52840dk_nrf52840
-<<<<<<< HEAD
-=======
     tags: bootloader_mcuboot
   sample.bootloader.mcuboot.hooks_multi:
     extra_args: DTC_OVERLAY_FILE=./boards/nrf52840dk_ram_multi.overlay
@@ -49,5 +47,4 @@
     platform_allow: nrf52840dk_nrf52840
     integration_platforms:
       - nrf52840dk_nrf52840
->>>>>>> 9233aeff
     tags: bootloader_mcuboot